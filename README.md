--- conflicted
+++ resolved
@@ -25,15 +25,12 @@
 
 ## 🆕 News
 
-<<<<<<< HEAD
-- **[2024-07-20]** We have supported [**Video-LLaVA**](https://github.com/PKU-YuanGroup/Video-LLaVA) 🔥🔥🔥, the first Video-LLM to be supported by our repository! Using [**this fork version**](https://github.com/FangXinyu-0913/Video-LLaVA) to install Video-LLaVA (**More Recommended**) or install [**transformers**](https://huggingface.co/docs/transformers/v4.42.0/en/model_doc/video_llava) to use it!
-=======
 - **[2024-07-19]** We have supported [**GPT-4o-Mini**](https://openai.com/index/gpt-4o-mini-advancing-cost-efficient-intelligence/), evaluation results coming soon🔥🔥🔥
 - **[2024-07-19]** We have supported [**MathVision**](https://mathvision-cuhk.github.io), thanks to [**scikkk**](https://github.com/scikkk)🔥🔥🔥
 - **[2024-07-19]** We have supported [**LLaVA-Next-Interleave-7B**](https://huggingface.co/lmms-lab/llava-next-interleave-qwen-7b) and [**LLaVA-Next-LLaMA-3**](https://huggingface.co/lmms-lab/llama3-llava-next-8b) 🔥🔥🔥
 - **[2024-07-18]** We have supported [**BLINK**](https://zeyofu.github.io/blink/), thanks to [**zeyofu**](https://zeyofu.github.io)🔥🔥🔥
 - **[2024-07-18]** We released the first version of [**VLMEvalKit Technical Report**](https://www.arxiv.org/abs/2407.11691). We greatly welcome contributions from the community and are glad to share the corresponding credit: All Contributions will be acknowledged in the report and Contributors with 3 or more major contributions (implementing an MLLM, benchmark, or major feature) can share the authorship of the tech report 🔥🔥🔥
->>>>>>> 76ee10e6
+- **[2024-07-20]** We have supported [**Video-LLaVA**](https://github.com/PKU-YuanGroup/Video-LLaVA) 🔥🔥🔥, the first Video-LLM to be supported by our repository! Using [**this fork version**](https://github.com/FangXinyu-0913/Video-LLaVA) to install Video-LLaVA (**More Recommended**) or install [**transformers**](https://huggingface.co/docs/transformers/v4.42.0/en/model_doc/video_llava) to use it!
 - **[2024-07-12]** We have supported [**MMLongBench-Doc**](https://mayubo2333.github.io/MMLongBench-Doc/), a benchmark for long-context document understanding, thanks to [**mayubo2333**](https://github.com/mayubo2333) 🔥🔥🔥
 - **[2024-07-12]** We have supported [**VCR**](https://github.com/tianyu-z/vcr), a benchmark for visual caption restoration evaluation, thanks to [**tianyu-z**](https://github.com/tianyu-z) and [**sheryc**](https://github.com/sheryc) 🔥🔥🔥
 - **[2024-07-08]** We have supported [**InternLM-XComposer-2.5**](https://github.com/InternLM/InternLM-XComposer), thanks to [**LightDXY**](https://github.com/LightDXY) 🔥🔥🔥
@@ -99,11 +96,7 @@
 | [**InternLM-XComposer-2.5**](https://github.com/InternLM/InternLM-XComposer)🚅🎞️ | [**MiniCPM-[V1/V2/V2.5]**](https://huggingface.co/openbmb/MiniCPM-V)🚅 | [**OmniLMM-12B**](https://huggingface.co/openbmb/OmniLMM-12B) | [**InternVL-Chat-[V1-1/V1-2/V1-5/V2]**](https://github.com/OpenGVLab/InternVL)🚅🎞️, <br>[**Mini-InternVL-Chat-[2B/4B]-V1-5**](https://github.com/OpenGVLab/InternVL)🚅🎞️ |
 | [**DeepSeek-VL**](https://github.com/deepseek-ai/DeepSeek-VL/tree/main)🎞️ | [**LLaVA-NeXT**](https://llava-vl.github.io/blog/2024-01-30-llava-next/)🚅 | [**Bunny-Llama3**](https://huggingface.co/BAAI/Bunny-v1_1-Llama-3-8B-V)🚅 | [**XVERSE-V-13B**](https://github.com/xverse-ai/XVERSE-V-13B/blob/main/vxverse/models/vxverse.py) |
 | [**PaliGemma-3B**](https://huggingface.co/google/paligemma-3b-pt-448) 🚅 | [**360VL-70B**](https://huggingface.co/qihoo360/360VL-70B) 🚅 | [**Phi-3-Vision**](https://huggingface.co/microsoft/Phi-3-vision-128k-instruct)🚅 | [**WeMM**](https://github.com/scenarios/WeMM)🚅               |
-<<<<<<< HEAD
-| [**GLM-4v-9B**](https://huggingface.co/THUDM/glm-4v-9b) 🚅    |  [**Cambrian-[8B/13B/34B]**](https://cambrian-mllm.github.io/) | [**Video-LLaVA-7B-[HF]**](https://github.com/PKU-YuanGroup/Video-LLaVA) 🎬                                                            |                                                              |
-=======
-| [**GLM-4v-9B**](https://huggingface.co/THUDM/glm-4v-9b) 🚅    | [**Cambrian-[8B/13B/34B]**](https://cambrian-mllm.github.io/) | [**LLaVA-Next-[Interleave-7B/LLaMA-3/Qwen-32B]**](https://huggingface.co/lmms-lab/llava-next-interleave-qwen-7b) 🎞️ |                                                              |
->>>>>>> 76ee10e6
+| [**GLM-4v-9B**](https://huggingface.co/THUDM/glm-4v-9b) 🚅    | [**Cambrian-[8B/13B/34B]**](https://cambrian-mllm.github.io/) | [**LLaVA-Next-[Interleave-7B/LLaMA-3/Qwen-32B]**](https://huggingface.co/lmms-lab/llava-next-interleave-qwen-7b) 🎞️ |  [**Video-LLaVA-7B-[HF]**](https://github.com/PKU-YuanGroup/Video-LLaVA) 🎬                                                             |
 
 🎞️: Support multiple images as inputs.
 
